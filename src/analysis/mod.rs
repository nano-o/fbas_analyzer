use super::*;
use log::log_enabled;
use log::Level::Warn;

mod blocking_sets;
mod quorums;
mod rank;
mod shrink;
mod splitting_sets;

pub use blocking_sets::find_minimal_blocking_sets;
<<<<<<< HEAD
use quorums::reduce_to_strongly_connected_nodes;
=======
>>>>>>> ab8a1d93
pub use quorums::{
    find_minimal_quorums, find_nonintersecting_quorums, find_symmetric_quorum_clusters,
    find_unsatisfiable_nodes,
};
pub use splitting_sets::find_minimal_splitting_sets;

pub(crate) use rank::*;

use quorums::reduce_to_strongly_connected_components;
use shrink::{unshrink_set, unshrink_sets};

/// Most methods require &mut because they cache intermediate results.
pub struct Analysis<'a> {
    fbas_original: &'a Fbas,
    organizations_original: Option<&'a Organizations<'a>>,
    fbas_shrunken: Fbas,
    unshrink_table: Vec<NodeId>,
    shrink_map: HashMap<NodeId, NodeId>,
    minimal_quorums_shrunken: Option<Vec<NodeIdSet>>,
    minimal_blocking_sets_shrunken: Option<Vec<NodeIdSet>>,
    minimal_splitting_sets_shrunken: Option<Vec<NodeIdSet>>,
    expect_quorum_intersection: bool,
}
impl<'a> Analysis<'a> {
    pub fn new(fbas: &'a Fbas) -> Self {
        Self::new_with_options(fbas, None, true)
    }
    pub fn new_with_options(
        fbas: &'a Fbas,
        organizations: Option<&'a Organizations<'a>>,
        expect_quorum_intersection: bool,
    ) -> Self {
        debug!(
            "Shrinking FBAS of size {} to save memory...",
            fbas.number_of_nodes()
        );
        let (fbas_shrunken, unshrink_table, shrink_map) = Fbas::shrunken(fbas);
        debug!(
            "Shrank to an FBAS of size {}.",
            fbas_shrunken.number_of_nodes()
        );
        Analysis {
            fbas_original: fbas,
            organizations_original: organizations,
            fbas_shrunken,
            unshrink_table,
            shrink_map,
            minimal_quorums_shrunken: None,
            minimal_blocking_sets_shrunken: None,
            minimal_splitting_sets_shrunken: None,
            expect_quorum_intersection,
        }
    }
    pub fn has_quorum_intersection(&mut self) -> bool {
        info!("Checking for intersection of all minimal quorums...");
        let minimal_quorums_shrunken = self.minimal_quorums_shrunken();
        !minimal_quorums_shrunken.is_empty() && all_intersect(&minimal_quorums_shrunken)
    }
    pub fn all_nodes(&self) -> Vec<NodeId> {
        (0..self.fbas_original.nodes.len()).collect()
    }
    pub fn all_nodes_collapsed(&self) -> Vec<NodeId> {
        self.maybe_collapse_node_ids(self.all_nodes())
    }
    pub fn satisfiable_nodes(&self) -> Vec<NodeId> {
        let (satisfiable, _) =
            find_unsatisfiable_nodes(&self.all_nodes().into_iter().collect(), self.fbas_original);
        self.maybe_collapse_node_ids(satisfiable.into_iter())
    }
    pub fn unsatisfiable_nodes(&self) -> Vec<NodeId> {
        let (_, unsatisfiable) =
            find_unsatisfiable_nodes(&self.all_nodes().into_iter().collect(), self.fbas_original);
        self.maybe_collapse_node_ids(unsatisfiable.into_iter())
    }
    pub fn minimal_quorums(&mut self) -> Vec<NodeIdSet> {
        let minimal_quorums_shrunken = self.minimal_quorums_shrunken();
        self.unshrink_sets(&minimal_quorums_shrunken)
    }
    pub fn minimal_blocking_sets(&mut self) -> Vec<NodeIdSet> {
        let minimal_blocking_sets_shrunken = self.minimal_blocking_sets_shrunken();
        self.unshrink_sets(&minimal_blocking_sets_shrunken)
    }
    pub fn minimal_splitting_sets(&mut self) -> Vec<NodeIdSet> {
        let minimal_splitting_sets_shrunken = self.minimal_splitting_sets_shrunken();
        self.unshrink_sets(&minimal_splitting_sets_shrunken)
    }
    fn minimal_quorums_shrunken(&mut self) -> Vec<NodeIdSet> {
        if self.minimal_quorums_shrunken.is_none() {
            self.find_and_cache_minimal_quorums();
        } else {
            info!("Using cached minimal quorums.");
        }
        self.minimal_quorums_shrunken.clone().unwrap()
    }
    fn minimal_blocking_sets_shrunken(&mut self) -> Vec<NodeIdSet> {
        if self.minimal_blocking_sets_shrunken.is_none() {
            warn!("Computing minimal blocking sets...");
            self.minimal_blocking_sets_shrunken =
                Some(find_minimal_blocking_sets(&self.minimal_quorums_shrunken()));
        } else {
            info!("Using cached minimal blocking sets.");
        }
        self.minimal_blocking_sets_shrunken.clone().unwrap()
    }
    pub fn minimal_splitting_sets_shrunken(&mut self) -> Vec<NodeIdSet> {
        if self.minimal_splitting_sets_shrunken.is_none() {
            warn!("Computing minimal splitting sets...");
            self.minimal_splitting_sets_shrunken = Some(find_minimal_splitting_sets(
                &self.minimal_quorums_shrunken(),
            ));
        } else {
            info!("Using cached minimal splitting sets.");
        }
        self.minimal_splitting_sets_shrunken.clone().unwrap()
    }
    pub fn symmetric_quorum_clusters(&self) -> Vec<QuorumSet> {
        find_symmetric_quorum_clusters(self.fbas_original)
    }
    pub fn top_tier(&mut self) -> Vec<NodeId> {
        // TODO Refactor
        let involved_nodes_shrunken = involved_nodes(&self.minimal_quorums_shrunken());
        self.unshrink_set(&involved_nodes_shrunken.into_iter().collect())
            .into_iter()
            .collect()
    }
    fn find_and_cache_minimal_quorums(&mut self) {
        warn!("Computing minimal quorums...");
        let mut minimal_quorums_shrunken = if self.expect_quorum_intersection {
            find_minimal_quorums(&self.fbas_shrunken)
        } else {
            // FIXME
            find_nonintersecting_quorums(&self.fbas_shrunken)
        };
        // maybe collapse
        if let Some(ref orgs) = self.organizations_original {
            debug!("Collapsing nodes by organization...");
            info!(
                "{} involved nodes before collapsing by organization.",
                involved_nodes(&minimal_quorums_shrunken).len()
            );
            let orgs_shrunken =
                Organizations::shrunken(&orgs, &self.shrink_map, &self.fbas_shrunken);
            minimal_quorums_shrunken = remove_non_minimal_node_sets(
                orgs_shrunken.collapse_node_sets(minimal_quorums_shrunken),
            );
            info!(
                "{} involved nodes after collapsing by organization.",
                involved_nodes(&minimal_quorums_shrunken).len()
            );
        }
        self.minimal_quorums_shrunken = Some(minimal_quorums_shrunken);

        if log_enabled!(Warn) {
            if self.has_quorum_intersection() {
                debug!("FBAS enjoys quorum intersection.");
            } else {
                warn!("FBAS doesn't enjoy quorum intersection!");
            }
        }
    }
    fn maybe_collapse_node_ids(&self, node_ids: impl IntoIterator<Item = NodeId>) -> Vec<NodeId> {
        if let Some(ref orgs) = self.organizations_original {
            orgs.collapse_node_set(node_ids.into_iter().collect())
                .into_iter()
                .collect()
        } else {
            node_ids.into_iter().collect()
        }
    }
    fn unshrink_set(&self, node_set: &NodeIdSet) -> NodeIdSet {
        unshrink_set(node_set, &self.unshrink_table)
    }
    fn unshrink_sets(&self, node_sets: &[NodeIdSet]) -> Vec<NodeIdSet> {
        unshrink_sets(node_sets, &self.unshrink_table)
    }
}

/// Returns (number_of_sets, number_of_distinct_nodes, <minmaxmean_set_size>)
pub fn describe(node_sets: &[NodeIdSet]) -> (usize, usize, usize, usize, f64) {
    let (min, max, mean) = minmaxmean(node_sets);
    let involved_nodes = involved_nodes(node_sets);
    (node_sets.len(), involved_nodes.len(), min, max, mean)
}

/// Returns (number_of_sets, number_of_distinct_nodes, <histogram>)
pub fn describe_with_histogram(node_sets: &[NodeIdSet]) -> (usize, usize, Vec<usize>) {
    let histogram = histogram(node_sets);
    let involved_nodes = involved_nodes(node_sets);
    (node_sets.len(), involved_nodes.len(), histogram)
}

/// Returns (min_set_size, max_set_size, mean_set_size)
pub fn minmaxmean(node_sets: &[NodeIdSet]) -> (usize, usize, f64) {
    let min = node_sets.iter().map(|s| s.len()).min().unwrap_or(0);
    let max = node_sets.iter().map(|s| s.len()).max().unwrap_or(0);
    let mean = if node_sets.is_empty() {
        0.0
    } else {
        node_sets.iter().map(|s| s.len()).sum::<usize>() as f64 / (node_sets.len() as f64)
    };
    (min, max, mean)
}

/// Returns [ #members with size 0, #members with size 1, ... , #members with maximum size ]
pub fn histogram(node_sets: &[NodeIdSet]) -> Vec<usize> {
    let max = node_sets.iter().map(|s| s.len()).max().unwrap_or(0);
    let mut histogram: Vec<usize> = vec![0; max + 1];
    for node_set in node_sets.iter() {
        let size = node_set.len();
        histogram[size] = histogram[size].checked_add(1).unwrap();
    }
    histogram
}

pub fn all_intersect(node_sets: &[NodeIdSet]) -> bool {
    node_sets
        .iter()
        .enumerate()
        .all(|(i, x)| node_sets.iter().skip(i + 1).all(|y| !x.is_disjoint(y)))
}

pub fn involved_nodes(node_sets: &[NodeIdSet]) -> Vec<NodeId> {
    let mut all_nodes: NodeIdSet = bitset![];
    for node_set in node_sets {
        all_nodes.union_with(node_set);
    }
    all_nodes.into_iter().collect()
}

/// Reduce to minimal node sets, i.e. to a set of node sets so that no member set is a superset of another.
pub fn remove_non_minimal_node_sets(mut node_sets: Vec<NodeIdSet>) -> Vec<NodeIdSet> {
    debug!("Removing duplicates...");
    let len_before = node_sets.len();
    node_sets.sort();
    node_sets.dedup();
    debug!("Done; removed {} duplicates.", len_before - node_sets.len());

    debug!("Sorting node sets into buckets, by length...");
    let max_len_upper_bound = node_sets.iter().map(|x| x.len()).max().unwrap_or(0) + 1;
    let mut buckets_by_len: Vec<Vec<NodeIdSet>> = vec![vec![]; max_len_upper_bound];
    for node_set in node_sets.into_iter() {
        buckets_by_len[node_set.len()].push(node_set);
    }
    debug!(
        "Sorting done; #nodes per bucket: {:?}",
        buckets_by_len
            .iter()
            .map(|x| x.len())
            .enumerate()
            .collect::<Vec<(usize, usize)>>()
    );
    remove_non_minimal_node_sets_from_buckets(buckets_by_len)
}

pub fn contains_only_minimal_node_sets(node_sets: &[NodeIdSet]) -> bool {
    node_sets.iter().all(|x| {
        node_sets
            .iter()
            .filter(|&y| x != y)
            .all(|y| !y.is_subset(x))
    })
}

fn remove_non_minimal_node_sets_from_buckets(
    buckets_by_len: Vec<impl IntoIterator<Item = NodeIdSet>>,
) -> Vec<NodeIdSet> {
    debug!("Filtering non-minimal node sets...");
    let mut minimal_node_sets: Vec<NodeIdSet> = vec![];
    let mut minimal_node_sets_current_len: Vec<NodeIdSet> = vec![];
    for (i, bucket) in buckets_by_len.into_iter().enumerate() {
        debug!(
            "...at bucket {}; {} minimal node sets",
            i,
            minimal_node_sets.len()
        );
        for node_set in bucket.into_iter() {
            if minimal_node_sets.iter().all(|x| !x.is_subset(&node_set)) {
                minimal_node_sets_current_len.push(node_set);
            }
        }
        minimal_node_sets.append(&mut minimal_node_sets_current_len);
    }
    debug!("Filtering done.");
    debug_assert!(contains_only_minimal_node_sets(&minimal_node_sets));
    minimal_node_sets
}

<<<<<<< HEAD
// For each member node set, check if one of its "smaller by one" subsets is also a member.
// If yes, then filter it out, as it is obviously non-minimal.
// This function can be used to reduce (in some cases even eliminate) the workload on the slower
// `remove_non_minimal_node_sets`.
fn remove_node_sets_that_are_non_minimal_by_one(node_sets: HashSet<NodeIdSet>) -> Vec<NodeIdSet> {
    let mut remaining_sets = vec![];
    let mut tester: NodeIdSet;
    let mut is_minimal_by_one;

    debug!("Filtering node sets that are non-minimal by one...");
    for (i, node_set) in node_sets.iter().enumerate() {
        if i % 100_000 == 0 {
            debug!(
                "...at node set {}; {} remaining sets",
                i,
                remaining_sets.len()
            );
        }
        is_minimal_by_one = true;
        // whyever, using clone() here seems to be faster than clone_from()
        tester = node_set.clone();

        for node_id in node_set.iter() {
            tester.remove(node_id);
            if node_sets.contains(&tester) {
                is_minimal_by_one = false;
                break;
            }
            tester.insert(node_id);
        }
        if is_minimal_by_one {
            remaining_sets.push(node_set.clone());
        }
    }
    debug!("Filtering done.");
    remaining_sets
}

fn unshrink(node_sets: Vec<NodeIdSet>, unshrink_table: &[NodeId]) -> Vec<NodeIdSet> {
    node_sets
        .into_iter()
        .map(|node_set| node_set.into_iter().map(|id| unshrink_table[id]).collect())
        .collect()
}

=======
>>>>>>> ab8a1d93
impl<'fbas> Organizations<'fbas> {
    /// Collapse a node ID so that all nodes by the same organization get the same ID.
    pub fn collapse_node(self: &Self, node_id: NodeId) -> NodeId {
        self.collapsed_ids[node_id]
    }
    /// Collapse a node ID set so that all nodes by the same organization get the same ID.
    pub fn collapse_node_set(self: &Self, node_set: NodeIdSet) -> NodeIdSet {
        node_set
            .into_iter()
            .map(|x| self.collapse_node(x))
            .collect()
    }
    /// Collapse a list of node ID sets so that all nodes by the same organization get the same ID.
    pub fn collapse_node_sets(self: &Self, node_sets: Vec<NodeIdSet>) -> Vec<NodeIdSet> {
        node_sets
            .into_iter()
            .map(|x| self.collapse_node_set(x))
            .collect()
    }
}

impl Fbas {
    pub fn has_quorum_intersection(&self) -> bool {
        Analysis::new(&self).has_quorum_intersection()
    }
    fn unsatisfiable_nodes(&self) -> (NodeIdSet, NodeIdSet) {
        let all_nodes = (0..self.nodes.len()).collect();
        find_unsatisfiable_nodes(&all_nodes, self)
    }
<<<<<<< HEAD
    fn shrunken(fbas: &Self) -> (Self, Vec<NodeId>) {
        let (satisfiable_nodes, _) = fbas.unsatisfiable_nodes();
        let (strongly_connected_nodes, _) =
            reduce_to_strongly_connected_nodes(satisfiable_nodes, fbas);

        let shrink_map: HashMap<NodeId, NodeId> = strongly_connected_nodes
            .iter()
            .enumerate()
            .map(|(new, old)| (old, new))
            .collect();
        let unshrink_table: Vec<NodeId> = strongly_connected_nodes.into_iter().collect();

        let mut fbas_shrunken = Fbas::new_generic_unconfigured(unshrink_table.len());
        for old_id in 0..fbas.nodes.len() {
            if let Some(&new_id) = shrink_map.get(&old_id) {
                fbas_shrunken.nodes[new_id] = Node::shrunken(&fbas.nodes[old_id], &shrink_map);
            }
        }
        (fbas_shrunken, unshrink_table)
    }
}
impl Node {
    fn shrunken(node: &Self, shrink_map: &HashMap<NodeId, NodeId>) -> Self {
        Node {
            public_key: node.public_key.clone(),
            quorum_set: QuorumSet::shrunken(&node.quorum_set, shrink_map),
        }
    }
}
impl QuorumSet {
    fn shrunken(quorum_set: &Self, shrink_map: &HashMap<NodeId, NodeId>) -> Self {
        let mut validators = vec![];
        for old_id in quorum_set.validators.iter() {
            if let Some(&new_id) = shrink_map.get(&old_id) {
                validators.push(new_id);
            }
        }
        validators.sort();

        let mut inner_quorum_sets = vec![];
        for inner_quorum_set in quorum_set.inner_quorum_sets.iter() {
            let shrunken_inner_quorum_set = QuorumSet::shrunken(inner_quorum_set, shrink_map);
            if shrunken_inner_quorum_set != QuorumSet::new() {
                inner_quorum_sets.push(shrunken_inner_quorum_set);
            }
        }
        inner_quorum_sets.sort();

        let threshold = quorum_set.threshold;

        QuorumSet {
            threshold,
            validators,
            inner_quorum_sets,
        }
    }
=======
>>>>>>> ab8a1d93
}

#[cfg(test)]
mod tests {
    use super::*;
    use std::path::Path;

    #[test]
    fn node_set_intersections() {
        assert!(all_intersect(&vec![
            bitset![0, 1],
            bitset![0, 2],
            bitset![1, 2]
        ]));
        assert!(!all_intersect(&vec![bitset![0], bitset![1, 2]]));
    }

    #[test]
    fn has_quorum_intersection_trivial() {
        let correct = Fbas::from_json_file(Path::new("test_data/correct_trivial.json"));
        let broken = Fbas::from_json_file(Path::new("test_data/broken_trivial.json"));

        assert!(Analysis::new(&correct).has_quorum_intersection());
        assert!(!Analysis::new(&broken).has_quorum_intersection());
    }

    #[test]
    fn has_quorum_intersection_nontrivial() {
        let correct = Fbas::from_json_file(Path::new("test_data/correct.json"));
        let broken = Fbas::from_json_file(Path::new("test_data/broken.json"));

        assert!(Analysis::new(&correct).has_quorum_intersection());
        assert!(!Analysis::new(&broken).has_quorum_intersection());
    }

    #[test]
    fn has_quorum_intersection_if_just_one_quorum() {
        let fbas = Fbas::from_json_str(
            r#"[
            {
                "publicKey": "n1",
                "quorumSet": { "threshold": 2, "validators": ["n1", "n2"] }
            },
            {
                "publicKey": "n2",
                "quorumSet": { "threshold": 2, "validators": ["n1", "n2"] }
            }
        ]"#,
        );
        assert!(Analysis::new(&fbas).has_quorum_intersection());
    }

    #[test]
    fn no_has_quorum_intersection_if_there_is_no_quorum() {
        let fbas = Fbas::from_json_str(
            r#"[
            {
                "publicKey": "n1",
                "quorumSet": { "threshold": 2, "validators": ["n1", "n2"] }
            }
        ]"#,
        );
        assert!(!Analysis::new(&fbas).has_quorum_intersection());
    }

    #[test]
    fn analysis_nontrivial() {
        let fbas = Fbas::from_json_file(Path::new("test_data/correct.json"));
        let mut analysis = Analysis::new(&fbas);

        assert!(analysis.has_quorum_intersection());
        assert_eq!(
            describe_with_histogram(&analysis.minimal_quorums()),
            describe_with_histogram(&[bitset![0, 1], bitset![0, 10], bitset![1, 10]])
        );
        assert_eq!(
            describe_with_histogram(&analysis.minimal_blocking_sets()),
            describe_with_histogram(&[bitset![0, 1], bitset![0, 10], bitset![1, 10]])
        );
        assert_eq!(
            describe_with_histogram(&analysis.minimal_splitting_sets()),
            describe_with_histogram(&[bitset![0], bitset![1], bitset![10]])
        );
    }

    #[test]
    fn analysis_with_collapsing_by_organization_nontrivial() {
        let fbas = Fbas::from_json_file(Path::new("test_data/correct.json"));
        let organizations = Organizations::from_json_str(
            r#"[
            {
                "id": "266107f8966d45eedce41fee2581326d",
                "name": "Stellar Development Foundation",
                "validators": [
                    "GCM6QMP3DLRPTAZW2UZPCPX2LF3SXWXKPMP3GKFZBDSF3QZGV2G5QSTK",
                    "GCGB2S2KGYARPVIA37HYZXVRM2YZUEXA6S33ZU5BUDC6THSB62LZSTYH",
                    "GABMKJM6I25XI4K7U6XWMULOUQIQ27BCTMLS6BYYSOWKTBUXVRJSXHYQ"
                ]
            }]"#,
            &fbas,
        );
        let mut analysis = Analysis::new_with_options(&fbas, Some(&organizations), true);

        assert!(analysis.has_quorum_intersection());
        assert_eq!(analysis.minimal_quorums().len(), 1);
        assert_eq!(analysis.minimal_blocking_sets().len(), 1);
        assert_eq!(analysis.minimal_splitting_sets().len(), 1);
    }

    #[test]
    fn minimal_quorums_id_ordering() {
        let fbas = Fbas::from_json_str(
            r#"[
            {
                "publicKey": "n0",
                "quorumSet": { "threshold": 2, "validators": ["n1", "n2"] }
            },
            {
                "publicKey": "n1",
                "quorumSet": { "threshold": 2, "validators": ["n1", "n2"] }
            },
            {
                "publicKey": "n2",
                "quorumSet": { "threshold": 2, "validators": ["n1", "n2"] }
            }
        ]"#,
        );
        let mut analysis = Analysis::new(&fbas);
        let expected = vec![bitset![1, 2]];
        let actual = analysis.minimal_quorums();
        assert_eq!(expected, actual);
    }

    #[test]
    fn node_sets_describe() {
        let node_sets = vec![
            bitset![0, 1],
            bitset![2, 3],
            bitset![4, 5, 6, 7],
            bitset![1, 4],
        ];
        let actual = describe(&node_sets);
        let expected = (4, 8, 2, 4, 2.5);
        assert_eq!(expected, actual)
    }

    #[test]
    fn node_sets_histogram() {
        let node_sets = vec![
            bitset![0, 1],
            bitset![2, 3],
            bitset![4, 5, 6, 7],
            bitset![1, 4],
        ];
        let actual = histogram(&node_sets);
        let expected = vec![0, 0, 3, 0, 1];
        assert_eq!(expected, actual)
    }

    #[test]
    fn minimize_node_sets() {
        let non_minimal = vec![bitset![0, 1, 2], bitset![0, 1], bitset![0, 2]];
        let expected = vec![bitset![0, 1], bitset![0, 2]];
        let actual = remove_non_minimal_node_sets(non_minimal);
        assert_eq!(expected, actual);
    }

    #[test]
    fn collapse_node_sets_by_organization() {
        let fbas_input = r#"[
            {
                "publicKey": "GCGB2S2KGYARPVIA37HYZXVRM2YZUEXA6S33ZU5BUDC6THSB62LZSTYH"
            },
            {
                "publicKey": "GABMKJM6I25XI4K7U6XWMULOUQIQ27BCTMLS6BYYSOWKTBUXVRJSXHYQ"
            },
            {
                "publicKey": "GCWJKM4EGTGJUVSWUJDPCQEOEP5LHSOFKSA4HALBTOO4T4H3HCHOM6UX"
            }]"#;
        let organizations_input = r#"[
            {
                "id": "266107f8966d45eedce41fee2581326d",
                "name": "Stellar Development Foundation",
                "validators": [
                    "GCM6QMP3DLRPTAZW2UZPCPX2LF3SXWXKPMP3GKFZBDSF3QZGV2G5QSTK",
                    "GCGB2S2KGYARPVIA37HYZXVRM2YZUEXA6S33ZU5BUDC6THSB62LZSTYH",
                    "GABMKJM6I25XI4K7U6XWMULOUQIQ27BCTMLS6BYYSOWKTBUXVRJSXHYQ"
                ]
            }]"#;
        let fbas = Fbas::from_json_str(&fbas_input);
        let organizations = Organizations::from_json_str(&organizations_input, &fbas);

        let node_sets = vec![bitset![0], bitset![1, 2]];

        let expected = vec![bitset![0], bitset![0, 2]];
        let actual = organizations.collapse_node_sets(node_sets);

        assert_eq!(expected, actual);
    }
}<|MERGE_RESOLUTION|>--- conflicted
+++ resolved
@@ -9,10 +9,6 @@
 mod splitting_sets;
 
 pub use blocking_sets::find_minimal_blocking_sets;
-<<<<<<< HEAD
-use quorums::reduce_to_strongly_connected_nodes;
-=======
->>>>>>> ab8a1d93
 pub use quorums::{
     find_minimal_quorums, find_nonintersecting_quorums, find_symmetric_quorum_clusters,
     find_unsatisfiable_nodes,
@@ -21,7 +17,7 @@
 
 pub(crate) use rank::*;
 
-use quorums::reduce_to_strongly_connected_components;
+use quorums::reduce_to_strongly_connected_nodes;
 use shrink::{unshrink_set, unshrink_sets};
 
 /// Most methods require &mut because they cache intermediate results.
@@ -300,7 +296,6 @@
     minimal_node_sets
 }
 
-<<<<<<< HEAD
 // For each member node set, check if one of its "smaller by one" subsets is also a member.
 // If yes, then filter it out, as it is obviously non-minimal.
 // This function can be used to reduce (in some cases even eliminate) the workload on the slower
@@ -339,15 +334,6 @@
     remaining_sets
 }
 
-fn unshrink(node_sets: Vec<NodeIdSet>, unshrink_table: &[NodeId]) -> Vec<NodeIdSet> {
-    node_sets
-        .into_iter()
-        .map(|node_set| node_set.into_iter().map(|id| unshrink_table[id]).collect())
-        .collect()
-}
-
-=======
->>>>>>> ab8a1d93
 impl<'fbas> Organizations<'fbas> {
     /// Collapse a node ID so that all nodes by the same organization get the same ID.
     pub fn collapse_node(self: &Self, node_id: NodeId) -> NodeId {
@@ -377,65 +363,6 @@
         let all_nodes = (0..self.nodes.len()).collect();
         find_unsatisfiable_nodes(&all_nodes, self)
     }
-<<<<<<< HEAD
-    fn shrunken(fbas: &Self) -> (Self, Vec<NodeId>) {
-        let (satisfiable_nodes, _) = fbas.unsatisfiable_nodes();
-        let (strongly_connected_nodes, _) =
-            reduce_to_strongly_connected_nodes(satisfiable_nodes, fbas);
-
-        let shrink_map: HashMap<NodeId, NodeId> = strongly_connected_nodes
-            .iter()
-            .enumerate()
-            .map(|(new, old)| (old, new))
-            .collect();
-        let unshrink_table: Vec<NodeId> = strongly_connected_nodes.into_iter().collect();
-
-        let mut fbas_shrunken = Fbas::new_generic_unconfigured(unshrink_table.len());
-        for old_id in 0..fbas.nodes.len() {
-            if let Some(&new_id) = shrink_map.get(&old_id) {
-                fbas_shrunken.nodes[new_id] = Node::shrunken(&fbas.nodes[old_id], &shrink_map);
-            }
-        }
-        (fbas_shrunken, unshrink_table)
-    }
-}
-impl Node {
-    fn shrunken(node: &Self, shrink_map: &HashMap<NodeId, NodeId>) -> Self {
-        Node {
-            public_key: node.public_key.clone(),
-            quorum_set: QuorumSet::shrunken(&node.quorum_set, shrink_map),
-        }
-    }
-}
-impl QuorumSet {
-    fn shrunken(quorum_set: &Self, shrink_map: &HashMap<NodeId, NodeId>) -> Self {
-        let mut validators = vec![];
-        for old_id in quorum_set.validators.iter() {
-            if let Some(&new_id) = shrink_map.get(&old_id) {
-                validators.push(new_id);
-            }
-        }
-        validators.sort();
-
-        let mut inner_quorum_sets = vec![];
-        for inner_quorum_set in quorum_set.inner_quorum_sets.iter() {
-            let shrunken_inner_quorum_set = QuorumSet::shrunken(inner_quorum_set, shrink_map);
-            if shrunken_inner_quorum_set != QuorumSet::new() {
-                inner_quorum_sets.push(shrunken_inner_quorum_set);
-            }
-        }
-        inner_quorum_sets.sort();
-
-        let threshold = quorum_set.threshold;
-
-        QuorumSet {
-            threshold,
-            validators,
-            inner_quorum_sets,
-        }
-    }
-=======
->>>>>>> ab8a1d93
 }
 
 #[cfg(test)]
